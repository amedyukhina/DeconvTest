from DeconvTest.classes.cellparams import CellParams
from DeconvTest.classes.psf import PSF
from DeconvTest.classes.cell import Cell
from DeconvTest.classes.stack import Stack
from DeconvTest.classes.metadata import Metadata

<<<<<<< HEAD
from DeconvTest.modules.input_objects import *
from DeconvTest.modules.noise import *
from DeconvTest.modules.quantification import *
=======
__version__ = '1.0'
>>>>>>> a0164e82
<|MERGE_RESOLUTION|>--- conflicted
+++ resolved
@@ -4,10 +4,7 @@
 from DeconvTest.classes.stack import Stack
 from DeconvTest.classes.metadata import Metadata
 
-<<<<<<< HEAD
 from DeconvTest.modules.input_objects import *
 from DeconvTest.modules.noise import *
 from DeconvTest.modules.quantification import *
-=======
-__version__ = '1.0'
->>>>>>> a0164e82
+__version__ = '2.0'